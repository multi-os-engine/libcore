--- conflicted
+++ resolved
@@ -10,38 +10,20 @@
 
 
 # List of libcore javadoc source files
-<<<<<<< HEAD
-#
-# Note dalvik/system is non-recursive to exclude dalvik.system.profiler
-libcore_to_document := \
- $(call find-files-in-subdirs, libcore, \
-   "*.java", \
-   dalvik/src/main/java/dalvik/system/ -maxdepth 1) \
- $(call find-files-in-subdirs, libcore, \
-   "*.java", \
-   dalvik/src/main/java/dalvik/annotation \
-   dalvik/src/main/java/dalvik/bytecode \
-   json/src/main/java \
-   libart/src/main/java/dalvik \
-   libart/src/main/java/java \
-   luni/src/main/java/android \
-   luni/src/main/java/javax \
-   luni/src/main/java/org/xml/sax \
-   luni/src/main/java/org/w3c \
-   xml/src/main/java/org/xmlpull/v1)
-=======
 libcore_to_document := $(openjdk_javadoc_files) $(non_openjdk_javadoc_files)
->>>>>>> 48c1f0e1
 
 # IcuIteratorWrapper.java references com.ibm.icu.text.BreakIterator,
 # which is renamed by our jarjar rule, and so unrecognizable by javadoc,
 # with annoying error: error: package com.ibm.icu.text does not exist.
 # We don't want to generate doc for this file anyway.
-libcore_to_document += \
-  $(filter-out luni/src/main/java/java/text/IcuIteratorWrapper.java,\
-    $(call find-files-in-subdirs, libcore, \
-      "*.java", \
-      luni/src/main/java/java))
+#
+# TODO(narayan): Deal with this exclusion.
+#
+# libcore_to_document += \
+#   $(filter-out luni/src/main/java/java/text/IcuIteratorWrapper.java,\
+#     $(call find-files-in-subdirs, libcore, \
+#       "*.java", \
+#       luni/src/main/java/java))
 
 libcore_docs_include_once := 1
 endif # libcore_docs_include_once