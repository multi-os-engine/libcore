--- conflicted
+++ resolved
@@ -69,16 +69,12 @@
     // BEGIN Android-added: CloseGuard and some helper fields for Android changes in this file.
     private final CloseGuard guard = CloseGuard.get();
     private final byte[] scratch = new byte[8];
-<<<<<<< HEAD
-    private boolean syncMetadata = false;
-=======
 
     private static final int FLUSH_NONE = 0;
     private static final int FLUSH_FSYNC = 1;
     private static final int FLUSH_FDATASYNC = 2;
     private int flushAfterWrite = FLUSH_NONE;
 
->>>>>>> d56d6c63
     private int mode;
     // END Android-added: CloseGuard and some helper fields for Android changes in this file.
 
@@ -241,15 +237,6 @@
             rw = true;
             if (mode.length() > 2) {
                 if (mode.equals("rws")) {
-<<<<<<< HEAD
-                    // Android-changed: Don't use O_SYNC for "rws". Is this correct?
-                    // imode |= O_SYNC;
-                    syncMetadata = true;
-                } else if (mode.equals("rwd")) {
-                    // Android-changed: Use O_SYNC rather than O_DSYNC for "rwd". Is this correct?
-                    // imode |= O_DSYNC;
-                    imode |= O_SYNC;
-=======
                     // Android-changed: For performance reasons, use fsync after each write.
                     // RandomAccessFile.write may result in multiple write syscalls,
                     // O_SYNC/O_DSYNC flags will cause a blocking wait on each syscall. Replacing
@@ -261,7 +248,6 @@
                     // Android-changed: For performance reasons, use fdatasync after each write.
                     // imode |= O_DSYNC;
                     flushAfterWrite = FLUSH_FDATASYNC;
->>>>>>> d56d6c63
                 } else {
                     imode = -1;
                 }
@@ -296,17 +282,7 @@
 
         // BEGIN Android-changed: Use IoBridge.open() instead of open.
         fd = IoBridge.open(name, imode);
-<<<<<<< HEAD
-        if (syncMetadata) {
-            try {
-                fd.sync();
-            } catch (IOException e) {
-                // Ignored
-            }
-        }
-=======
         maybeSync();
->>>>>>> d56d6c63
         guard.open("close");
         // END Android-changed: Use IoBridge.open() instead of open.
     }
@@ -562,15 +538,8 @@
         // BEGIN Android-changed: Implement on top of libcore os API.
         ioTracker.trackIo(len, IoTracker.Mode.WRITE);
         IoBridge.write(fd, b, off, len);
-<<<<<<< HEAD
-        // if we are in "rws" mode, attempt to sync file+metadata
-        if (syncMetadata) {
-            fd.sync();
-        }
-=======
         maybeSync();
         // END Android-changed: Implement on top of libcore os API.
->>>>>>> d56d6c63
     }
 
     /**
@@ -698,16 +667,8 @@
         if (filePointer > newLength) {
             seek(newLength);
         }
-<<<<<<< HEAD
-        // if we are in "rws" mode, attempt to sync file+metadata
-        if (syncMetadata) {
-            fd.sync();
-        }
-        // END Android-changed: Implement on top of low-level API, not directly natively.
-=======
         maybeSync();
         // END Android-changed: Implement on top of libcore os API.
->>>>>>> d56d6c63
     }
 
 
