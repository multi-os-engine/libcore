--- conflicted
+++ resolved
@@ -48,15 +48,10 @@
 #pragma GCC diagnostic push
 #pragma GCC diagnostic ignored "-Wdeprecated-declarations"
     size_t resultLength = toAscii
-<<<<<<< HEAD
-        ? uidna_IDNToASCII(src.get(), src.size(), &dst[0], sizeof(dst), flags, NULL, &status)
-        : uidna_IDNToUnicode(src.get(), src.size(), &dst[0], sizeof(dst), flags, NULL, &status);
+        ? uidna_IDNToASCII(src.get(), src.size(), &dst[0], kDstSize, flags, NULL, &status)
+        : uidna_IDNToUnicode(src.get(), src.size(), &dst[0], kDstSize, flags, NULL, &status);
 #pragma GCC diagnostic pop
 
-=======
-        ? uidna_IDNToASCII(src.get(), src.size(), &dst[0], kDstSize, flags, NULL, &status)
-        : uidna_IDNToUnicode(src.get(), src.size(), &dst[0], kDstSize, flags, NULL, &status);
->>>>>>> 85f93abd
     if (U_FAILURE(status)) {
         jniThrowException(env, "java/lang/IllegalArgumentException", u_errorName(status));
         return NULL;
