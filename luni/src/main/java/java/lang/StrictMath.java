--- conflicted
+++ resolved
@@ -1023,15 +1023,7 @@
         // (Tested on a Nexus One.)
         long magnitudeBits = Double.doubleToRawLongBits(magnitude);
         long signBits = Double.doubleToRawLongBits((sign != sign) ? 1.0 : sign);
-<<<<<<< HEAD
-<<<<<<< HEAD
         magnitudeBits = (magnitudeBits & ~Double.SIGN_MASK) | (signBits & Double.SIGN_MASK);
-=======
-        magnitudeBits = (magnitudeBits & ~DOUBLE_SIGN_MASK) | (signBits & DOUBLE_SIGN_MASK);
->>>>>>> bbdd4787
-=======
-        magnitudeBits = (magnitudeBits & ~Double.SIGN_MASK) | (signBits & Double.SIGN_MASK);
->>>>>>> d6e0e84f
         return Double.longBitsToDouble(magnitudeBits);
     }
 
@@ -1048,15 +1040,7 @@
         // (Tested on a Nexus One.)
         int magnitudeBits = Float.floatToRawIntBits(magnitude);
         int signBits = Float.floatToRawIntBits((sign != sign) ? 1.0f : sign);
-<<<<<<< HEAD
-<<<<<<< HEAD
         magnitudeBits = (magnitudeBits & ~Float.SIGN_MASK) | (signBits & Float.SIGN_MASK);
-=======
-        magnitudeBits = (magnitudeBits & ~FLOAT_SIGN_MASK) | (signBits & FLOAT_SIGN_MASK);
->>>>>>> bbdd4787
-=======
-        magnitudeBits = (magnitudeBits & ~Float.SIGN_MASK) | (signBits & Float.SIGN_MASK);
->>>>>>> d6e0e84f
         return Float.intBitsToFloat(magnitudeBits);
     }
 
