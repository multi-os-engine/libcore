--- conflicted
+++ resolved
@@ -595,15 +595,8 @@
      *             if the requested field can not be found.
      * @see #getField(String)
      */
-<<<<<<< HEAD
     public Field getDeclaredField(String name) throws NoSuchFieldException {
-        Field[] fields = getClassCache().getDeclaredFields();
-=======
-    public Field getDeclaredField(String name) throws NoSuchFieldException, SecurityException {
-        checkDeclaredMemberAccess();
-
         Field[] fields = getClassMembers().getDeclaredFields();
->>>>>>> e2b2e81f
         Field field = findFieldByName(fields, name);
 
         /*
@@ -657,15 +650,8 @@
      * @see #getMethod(String, Class[])
      */
     public Method getDeclaredMethod(String name, Class<?>... parameterTypes)
-<<<<<<< HEAD
             throws NoSuchMethodException {
-        Method[] methods = getClassCache().getDeclaredMethods();
-=======
-            throws NoSuchMethodException, SecurityException {
-        checkDeclaredMemberAccess();
-
         Method[] methods = getClassMembers().getDeclaredMethods();
->>>>>>> e2b2e81f
         Method method = findMethodByName(methods, name, parameterTypes);
 
         /*
@@ -748,12 +734,7 @@
     @SuppressWarnings("unchecked")
     public T[] getEnumConstants() {
         if (isEnum()) {
-<<<<<<< HEAD
-            T[] values = getClassCache().getEnumValuesInOrder();
-=======
-            checkPublicMemberAccess();
             T[] values = getClassMembers().getEnumValuesInOrder();
->>>>>>> e2b2e81f
 
             // Copy the private (to the package) array.
             return values.clone();
@@ -775,15 +756,8 @@
      *             if the field can not be found.
      * @see #getDeclaredField(String)
      */
-<<<<<<< HEAD
     public Field getField(String name) throws NoSuchFieldException {
-        Field[] fields = getClassCache().getAllPublicFields();
-=======
-    public Field getField(String name) throws NoSuchFieldException, SecurityException {
-        checkPublicMemberAccess();
-
         Field[] fields = getClassMembers().getAllPublicFields();
->>>>>>> e2b2e81f
         Field field = findFieldByName(fields, name);
 
         /*
@@ -888,16 +862,8 @@
      *             if the method can not be found.
      * @see #getDeclaredMethod(String, Class[])
      */
-<<<<<<< HEAD
     public Method getMethod(String name, Class<?>... parameterTypes) throws NoSuchMethodException {
-        Method[] methods = getClassCache().getMethods();
-=======
-    public Method getMethod(String name, Class<?>... parameterTypes) throws NoSuchMethodException,
-            SecurityException {
-        checkPublicMemberAccess();
-
         Method[] methods = getClassMembers().getMethods();
->>>>>>> e2b2e81f
         Method method = findMethodByName(methods, name, parameterTypes);
 
         /*
